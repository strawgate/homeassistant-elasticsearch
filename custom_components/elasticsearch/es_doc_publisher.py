--- conflicted
+++ resolved
@@ -392,11 +392,7 @@
             )
         else:
             self._publish_timer_ref = asyncio.ensure_future(self._publish_queue_timer())
-<<<<<<< HEAD
-        self.publish_active = True
-=======
->>>>>>> acbbfe7e
-
+        
     def _has_entries_to_publish(self):
         """Determine if now is a good time to publish documents."""
         if self.publish_queue.empty():
