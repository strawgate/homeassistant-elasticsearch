"""Config flow for Elastic."""


import homeassistant.helpers.config_validation as cv
import voluptuous as vol
from homeassistant import config_entries
from homeassistant.config_entries import SOURCE_IGNORE, SOURCE_IMPORT
from homeassistant.const import (
    CONF_ALIAS,
    CONF_PASSWORD,
    CONF_TIMEOUT,
    CONF_URL,
    CONF_USERNAME,
    CONF_VERIFY_SSL,
    CONF_API_KEY,
)
from homeassistant.core import callback
from homeassistant.helpers.selector import selector

from .const import (
    CONF_EXCLUDED_DOMAINS,
    CONF_EXCLUDED_ENTITIES,
    CONF_ILM_DELETE_AFTER,
    CONF_ILM_ENABLED,
    CONF_ILM_MAX_SIZE,
    CONF_ILM_POLICY_NAME,
    CONF_INCLUDED_DOMAINS,
    CONF_INCLUDED_ENTITIES,
    CONF_INDEX_FORMAT,
    CONF_PUBLISH_ENABLED,
    CONF_PUBLISH_FREQUENCY,
    CONF_PUBLISH_MODE,
    CONF_SSL_CA_PATH,
)
from .const import DOMAIN as ELASTIC_DOMAIN
from .const import (
    ONE_MINUTE,
    PUBLISH_MODE_ALL,
    PUBLISH_MODE_ANY_CHANGES,
    PUBLISH_MODE_STATE_CHANGES,
)
from .errors import (
    AuthenticationRequired,
    CannotConnect,
    InsufficientPrivileges,
    UnsupportedVersion,
    UntrustedCertificate,
)
from .es_gateway import ElasticsearchGateway
from .logger import LOGGER

DEFAULT_URL = "http://localhost:9200"
DEFAULT_ALIAS = "active-hass-index"
DEFAULT_INDEX_FORMAT = "hass-events"
DEFAULT_PUBLISH_ENABLED = True
DEFAULT_PUBLISH_FREQUENCY = ONE_MINUTE
DEFAULT_PUBLISH_MODE = PUBLISH_MODE_ANY_CHANGES
DEFAULT_VERIFY_SSL = True
DEFAULT_TIMEOUT_SECONDS = 30
DEFAULT_ILM_ENABLED = True
DEFAULT_ILM_POLICY_NAME = "home-assistant"
DEFAULT_ILM_MAX_SIZE = "30gb"
DEFAULT_ILM_DELETE_AFTER = "365d"


class ElasticFlowHandler(config_entries.ConfigFlow, domain=ELASTIC_DOMAIN):
    """Handle an Elastic config flow."""

    VERSION = 2
    CONNECTION_CLASS = config_entries.CONN_CLASS_LOCAL_PUSH

    @staticmethod
    @callback
    def async_get_options_flow(config_entry):
        """Get the options flow for this handler."""
        return ElasticOptionsFlowHandler(config_entry)

    def __init__(self):
        """Initialize the Elastic flow."""
        self.config = {}

    def build_setup_menu(self):
        """Build setup menu to choose authentication method."""
        return self.async_show_menu(
            step_id="user",
            menu_options={
                "api_key": "Authenticate via API Key",
                "basic_auth": "Authenticate via username/password",
                "no_auth": "No authentication",
            },
        )

    def build_common_schema(self, errors=None):
        """Build validation schema that is common across all setup types."""
        schema = {
            vol.Required(
                CONF_URL, default=self.config.get(CONF_URL, "http://localhost:9200")
            ): str,
        }
        if errors:
            if errors["base"] == "untrusted_connection":
                schema.update(
                    {
                        vol.Required(
                            CONF_VERIFY_SSL,
                            default=self.config.get(
                                CONF_VERIFY_SSL, DEFAULT_VERIFY_SSL
                            ),
                        ): bool,
                        vol.Optional(
                            CONF_SSL_CA_PATH
                        ): str,
                    }
                )

        return schema

    def build_no_auth_schema(self, errors=None):
        """Build validation schema for the no-authentication setup flow."""
        schema = {**self.build_common_schema(errors)}
        return schema

    def build_basic_auth_schema(self, errors=None):
        """Build validation schema for the basic authentication setup flow."""
        schema = {**self.build_common_schema(errors)}
        schema.update(
            {
                vol.Required(
                    CONF_USERNAME, default=self.config.get(CONF_USERNAME, "")
                ): str,
                vol.Required(
                    CONF_PASSWORD, default=self.config.get(CONF_PASSWORD, "")
                ): str,
            }
        )
        return schema

    def build_api_key_auth_schema(self, errors=None):
        """Build validation schema for the ApiKey authentication setup flow."""
        schema = {**self.build_common_schema(errors)}
        schema.update(
            {
                vol.Required(
                    CONF_API_KEY, default=self.config.get(CONF_API_KEY, "")
                ): str,
            }
        )
        return schema

    def build_full_config(self, user_input=None):
        """Build the entire config validation schema."""
        if user_input is None:
            user_input = {}
        config = {
            CONF_URL: user_input.get(CONF_URL, DEFAULT_URL),
            CONF_API_KEY: user_input.get(CONF_API_KEY),
            CONF_USERNAME: user_input.get(CONF_USERNAME),
            CONF_PASSWORD: user_input.get(CONF_PASSWORD),
            CONF_TIMEOUT: user_input.get(CONF_TIMEOUT, DEFAULT_TIMEOUT_SECONDS),
            CONF_VERIFY_SSL: user_input.get(CONF_VERIFY_SSL, DEFAULT_VERIFY_SSL),
            CONF_SSL_CA_PATH: user_input.get(CONF_SSL_CA_PATH, None),
            CONF_PUBLISH_ENABLED: user_input.get(
                CONF_PUBLISH_ENABLED, DEFAULT_PUBLISH_ENABLED
            ),
            CONF_PUBLISH_FREQUENCY: user_input.get(
                CONF_PUBLISH_FREQUENCY, DEFAULT_PUBLISH_FREQUENCY
            ),
            CONF_PUBLISH_MODE: user_input.get(CONF_PUBLISH_MODE, DEFAULT_PUBLISH_MODE),
            CONF_ALIAS: user_input.get(CONF_ALIAS, DEFAULT_ALIAS),
            CONF_INDEX_FORMAT: user_input.get(CONF_INDEX_FORMAT, DEFAULT_INDEX_FORMAT),
            CONF_EXCLUDED_DOMAINS: user_input.get(CONF_EXCLUDED_DOMAINS, []),
            CONF_EXCLUDED_ENTITIES: user_input.get(CONF_EXCLUDED_ENTITIES, []),
            CONF_INCLUDED_DOMAINS: user_input.get(CONF_INCLUDED_DOMAINS, []),
            CONF_INCLUDED_ENTITIES: user_input.get(CONF_INCLUDED_ENTITIES, []),
            CONF_ILM_ENABLED: user_input.get(CONF_ILM_ENABLED, DEFAULT_ILM_ENABLED),
            CONF_ILM_POLICY_NAME: user_input.get(
                CONF_ILM_POLICY_NAME, DEFAULT_ILM_POLICY_NAME
            ),
            CONF_ILM_MAX_SIZE: user_input.get(CONF_ILM_MAX_SIZE, DEFAULT_ILM_MAX_SIZE),
            CONF_ILM_DELETE_AFTER: user_input.get(
                CONF_ILM_DELETE_AFTER, DEFAULT_ILM_DELETE_AFTER
            ),
        }

        if len(user_input.get(CONF_SSL_CA_PATH, "")):
            config[CONF_SSL_CA_PATH] = user_input[CONF_SSL_CA_PATH]

        return config

    async def async_step_user(self, user_input=None):
        """Handle a flow initialized by the user."""
        if self._async_current_entries():
            return self.async_abort(reason="single_instance_allowed")

        return self.build_setup_menu()

    async def async_step_no_auth(self, user_input=None):
        """Handle connection to an unsecured Elasticsearch cluster."""
        if user_input is None:
            return self.async_show_form(
                step_id="no_auth", data_schema=vol.Schema(self.build_no_auth_schema())
            )

        self.config = self.build_full_config(user_input)
        (success, errors) = await self._async_elasticsearch_login()

        if success:
            return await self._async_create_entry()

        return self.async_show_form(
            step_id="no_auth",
            data_schema=vol.Schema(self.build_no_auth_schema(errors)),
            errors=errors,
        )

    async def async_step_basic_auth(self, user_input=None):
        """Handle connection to an Elasticsearch cluster using basic authentication."""
        if user_input is None:
            return self.async_show_form(
                step_id="basic_auth",
                data_schema=vol.Schema(self.build_basic_auth_schema()),
            )

        self.config = self.build_full_config(user_input)
        (success, errors) = await self._async_elasticsearch_login()

        if success:
            return await self._async_create_entry()

        return self.async_show_form(
            step_id="basic_auth",
            data_schema=vol.Schema(self.build_basic_auth_schema(errors)),
            errors=errors,
        )

    async def async_step_api_key(self, user_input=None):
        """Handle connection to an Elasticsearch cluster using basic authentication."""
        if user_input is None:
            return self.async_show_form(
                step_id="api_key",
                data_schema=vol.Schema(self.build_api_key_auth_schema()),
            )

        self.config = self.build_full_config(user_input)
        (success, errors) = await self._async_elasticsearch_login()

        if success:
            return await self._async_create_entry()

        return self.async_show_form(
            step_id="api_key",
            data_schema=vol.Schema(self.build_api_key_auth_schema(errors)),
            errors=errors,
        )

    async def async_step_import(self, import_config):
        """Import a config entry from configuration.yaml."""
        # Check if new config entry matches any existing config entries
        entries = self.hass.config_entries.async_entries(ELASTIC_DOMAIN)
        for entry in entries:
            # If source is ignore bypass host check and continue through loop
            if entry.source == SOURCE_IGNORE:
                continue

            if entry.data[CONF_URL] == import_config[CONF_URL]:
                self.hass.config_entries.async_update_entry(
                    entry=entry,
                    data=self.build_full_config(import_config),
                    options=import_config,
                )
                return self.async_abort(reason="updated_entry")

        if entries:
            LOGGER.warning("Already configured. Only a single configuration possible.")
            return self.async_abort(reason="single_instance_allowed")

        return await self.async_step_no_auth(user_input=import_config)

    async def _async_elasticsearch_login(self):
        """Handle connection & authentication to Elasticsearch."""
        errors = {}

        try:
            gateway = ElasticsearchGateway(self.config)
            await gateway.check_connection()
        except UntrustedCertificate:
            errors["base"] = "untrusted_connection"
        except AuthenticationRequired:
            if self.config.get(CONF_API_KEY):
                errors["base"] = "invalid_api_key"
            else:
                errors["base"] = "invalid_basic_auth"
        except InsufficientPrivileges:
            errors["base"] = "insufficient_privileges"
        except CannotConnect:
            errors["base"] = "cannot_connect"
        except UnsupportedVersion:
            errors["base"] = "unsupported_version"
        except Exception as ex:  # pylint: disable=broad-except
            LOGGER.error(
                "Unknown error connecting with Elasticsearch cluster. %s",
                ex,
            )
            errors["base"] = "cannot_connect"

        success = not errors
        return (success, errors)

    async def _async_create_entry(self):
        """Create the config entry."""
        existing_entry = await self.async_set_unique_id(self.config[CONF_URL])

        if existing_entry:
            self.hass.config_entries.async_update_entry(
                existing_entry, data=self.config
            )
            # Reload the config entry otherwise devices will remain unavailable
            self.hass.async_create_task(
                self.hass.config_entries.async_reload(existing_entry.entry_id)
            )

            return self.async_abort(reason="reauth_successful")

        return self.async_create_entry(title=self.config[CONF_URL], data=self.config)


class ElasticOptionsFlowHandler(config_entries.OptionsFlow):
    """Handle Elastic options."""

    def __init__(self, config_entry):
        """Initialize Elastic options flow."""
        self.config_entry = config_entry
        self.options = dict(config_entry.options)

    async def async_step_init(self, hass):  # pylint disable=unused-argument
        """Manage the Elastic options."""

        if self.config_entry.source == SOURCE_IMPORT:
            return await self.async_step_yaml()

        return await self.async_step_publish_options()

    async def async_step_yaml(self, user_input=None):  # pylint disable=unused-argument
        """No options for yaml managed entries."""
        return self.async_abort(reason="configured_via_yaml")

    async def async_step_publish_options(self, user_input=None):
        """Publish Options."""
        if user_input is not None:
            self.options.update(user_input)
            return await self.async_step_ilm_options()

        return self.async_show_form(
            step_id="publish_options",
            data_schema=vol.Schema(await self.async_build_publish_options_schema()),
        )

    async def async_step_ilm_options(self, user_input=None):
        """ILM Options."""
        errors = {}

        if user_input is not None:
            self.options.update(user_input)
            return await self._update_options()

        return self.async_show_form(
            step_id="ilm_options",
            data_schema=vol.Schema(self._build_ilm_options_schema()),
            errors=errors,
        )

    async def _update_options(self):
        """Update config entry options."""
        return self.async_create_entry(title="", data=self.options)

    def _get_config_value(self, key, default):
        current = self.options.get(key, default)
        if current is None:
            return default
        return current

    async def async_build_publish_options_schema(self):
        """Build the schema for publish options."""
        domains, entities = await self._async_get_domains_and_entities()

        current_excluded_domains = self._get_config_value(CONF_EXCLUDED_DOMAINS, [])
        current_included_domains = self._get_config_value(CONF_INCLUDED_DOMAINS, [])
        domain_options = self._dedup_list(domains + current_excluded_domains + current_included_domains)

        current_excluded_entities = self._get_config_value(CONF_EXCLUDED_ENTITIES, [])
        current_included_entities = self._get_config_value(CONF_INCLUDED_ENTITIES, [])
        entity_options = self._dedup_list(
            entities + current_excluded_entities + current_included_entities
        )

        schema = {
            vol.Required(
                CONF_PUBLISH_ENABLED,
                default=self._get_config_value(
                    CONF_PUBLISH_ENABLED, DEFAULT_PUBLISH_ENABLED
                ),
            ): bool,
            vol.Required(
                CONF_PUBLISH_FREQUENCY,
                default=self._get_config_value(
                    CONF_PUBLISH_FREQUENCY, DEFAULT_PUBLISH_FREQUENCY
                ),
            ): int,
            vol.Required(
                CONF_PUBLISH_MODE,
                default=self._get_config_value(CONF_PUBLISH_MODE, DEFAULT_PUBLISH_MODE),
            ): selector(
                {
                    "select": {
                        "options": [
                            {"label": "All entities", "value": PUBLISH_MODE_ALL},
                            {
                                "label": "Entities with state changes",
                                "value": PUBLISH_MODE_STATE_CHANGES,
                            },
                            {
                                "label": "Entities with state or attribute changes",
                                "value": PUBLISH_MODE_ANY_CHANGES,
                            },
                        ]
                    }
                }
            ),
            vol.Required(
                CONF_EXCLUDED_DOMAINS,
                default=current_excluded_domains,
            ): cv.multi_select(domain_options),
            vol.Required(
                CONF_EXCLUDED_ENTITIES,
                default=current_excluded_entities,
            ): cv.multi_select(entity_options),
            vol.Required(
                CONF_INCLUDED_DOMAINS,
                default=current_included_domains,
            ): cv.multi_select(domain_options),
            vol.Required(
                CONF_INCLUDED_ENTITIES,
                default=current_included_entities,
            ): cv.multi_select(entity_options),
        }

        if self.show_advanced_options:
            schema[
                vol.Required(
                    CONF_INDEX_FORMAT,
                    default=self._get_config_value(
                        CONF_INDEX_FORMAT, DEFAULT_INDEX_FORMAT
                    ),
                )
            ] = str

            schema[
                vol.Required(
                    CONF_ALIAS,
                    default=self._get_config_value(CONF_ALIAS, DEFAULT_ALIAS),
                )
            ] = str

        return schema

    def _build_ilm_options_schema(self):
        schema = {
            vol.Required(
                CONF_ILM_ENABLED, default=self._get_config_value(CONF_ILM_ENABLED, True)
            ): bool,
            vol.Required(
                CONF_ILM_POLICY_NAME,
                default=self._get_config_value(
                    CONF_ILM_POLICY_NAME, DEFAULT_ILM_POLICY_NAME
                ),
            ): str,
            vol.Required(
                CONF_ILM_MAX_SIZE,
                default=self._get_config_value(CONF_ILM_MAX_SIZE, DEFAULT_ILM_MAX_SIZE),
            ): str,
            vol.Required(
                CONF_ILM_DELETE_AFTER,
                default=self._get_config_value(
                    CONF_ILM_DELETE_AFTER, DEFAULT_ILM_DELETE_AFTER
                ),
            ): str,
        }

        return schema

<<<<<<< HEAD
=======
    def _build_health_options_schema(self):
        schema = {
            vol.Required(
                CONF_HEALTH_SENSOR_ENABLED,
                default=self._get_config_value(CONF_HEALTH_SENSOR_ENABLED, True),
            ): bool,
        }

        return schema

    def _dedup_list(self, list_to_dedup):
        return list(dict.fromkeys(list_to_dedup))

>>>>>>> 4a1e6786
    @callback
    async def _async_get_domains_and_entities(self):
        states = self.hass.states.async_all()
        domains = set()
        entity_ids = []

        for state in states:
            entity_ids.append(state.entity_id)
            domains.add(state.domain)

        return sorted(domains), sorted(entity_ids)<|MERGE_RESOLUTION|>--- conflicted
+++ resolved
@@ -487,23 +487,10 @@
         }
 
         return schema
-
-<<<<<<< HEAD
-=======
-    def _build_health_options_schema(self):
-        schema = {
-            vol.Required(
-                CONF_HEALTH_SENSOR_ENABLED,
-                default=self._get_config_value(CONF_HEALTH_SENSOR_ENABLED, True),
-            ): bool,
-        }
-
-        return schema
-
+    
     def _dedup_list(self, list_to_dedup):
         return list(dict.fromkeys(list_to_dedup))
 
->>>>>>> 4a1e6786
     @callback
     async def _async_get_domains_and_entities(self):
         states = self.hass.states.async_all()
